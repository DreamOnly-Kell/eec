Version 0.3.4 ()
-------------
<<<<<<< HEAD
1. 支持CSV格式输出
2. 支持通过列名(第一行非空列)获取数据
=======
1. 支持CSV <=> Excel 格式互转
>>>>>>> 0a210aa9

Version 0.3.3 (2019-08-14)
-------------
1. 修复导出null值时丢失样式
2. 修复导出空格时打开文件提示错误
3. 修复excel03加载包错误

Version 0.3.2 (2019-06-19)
-------------
1. 读取Excel时可以获取单元格数据类型
2. 支持Worksheet重复读取(通过sheet#reset方法实现)
3. 修复已知BUG
4. 修改注释准备发版到Maven中心仓库
5. Rename package (cn.ttzero -> org.ttzero)

Version 0.3.1 (2019-05-21)
-------------
1. SharedStringTable升级
2. 模板导出更新以兼容Excel97~03
3. 修改SQL别名导出表头文字错误的BUG
4. AutoSize方法升级，现在AutoSize并不需要借助临时文件
5. 当BloomFilter满时不扩容而进行清空

Version 0.3.0 (2019-05-01)
-------------
1. 写入Excel进行重构以提升扩展能力，现在支持自定义数据源worksheet
2. 对Excel 97~03写入兼容支持，eec-e3-support还在开发当中
3. 支持自定义WorkbookWriter或WorksheetWriter以满足个性化需求，
      比如修改每个worksheet最大行数
4. 修复一些已知BUG
5. SharedStringTable引入Google BloomFilter

Version 0.2.9 (2019-02-22)
-------------
1. Excel读取时增加文件格式判断(BIFF 8 or Open xml)
2. 创建者未指定时默认取当前操作系统登录名
3. 增加 Apache License Version 2.0
4. Rename package (net.cua->cn.ttzero)
   访问[ttzero](https://www.ttzero.cn)可以了解更多关于eec的信息(网站还处于建设中)
5. ExcelReader增加返回Excel文件基本信息
6. ExcelReader增加BIFF8(Excel97~2003)classpath加载

Version 0.2.8 (2018-11-26)
-------------
1. 对象数组导出时包装类报类型转换错误bug
2. 对象数组导出类型为java.util.date时类型转换错误
3. ExcelReader开放cacheSize和hotSize两个参数，用户可以根据实际情况重置参数以减少文件读取次数，以空间换取时间提高读取速度
4. 暂时取消setConnection方法的过时标记
5. 修改超过676列时Export会出现位置错误的BUG
6. 修改列数据过多时Reader出现死循环的BUG
7. 修改读取apache poi生成的Excel文件时转义字符未进行非转义(innerStr类型)的BUG

Version 0.2.7 (2018-11-19)
-------------
1. sharedString保留一个顺序流句柄以减少读文件次数
2. Sheet增加isHidden, isShow方法，读取Excel时可以通过Filter过滤掉隐藏或显示的worksheet
   `reader.sheets().filter(Sheet::isShow).flatMap(Sheet::rows).forEach(System.out::println)`
3. BigDecimal类型支持
4. LocalDate,LocalDateTime,LocalTime,java.sql.Time类型支持
5. 增加读写转义（跳过不可见字符ASCII 0~31）
6. setConnection方法被标记过时，将在0.3.x版本中删删除。传入一个数据库连接是一种不安全行为，
   第三方可能利用此连接做其它非法的数据库操作

Version 0.2.5 (2018-11-07)
-------------
1. ExcelReader添加热词区，提高大文件查找性能。
2. sharedString读取由原来的SAX方式改为BufferedReader方式，在不改变切割区块大小的情况下性能提升5倍以上。
3. 修复取消隔行变色无效的BUG
4. 添加Sheet时可以不指定名称，默认Sheet名为"Sheet1.2.3..."

Version 0.2.3 (2018-10-18)
-------------
1. 修复空行（不含任何元素的行&lt;row/&gt;）读取错位的BUG
2. 修改空Sheet页读取失败的BUG
3. 读Sheet增加`dataIterator`用以遍历有数据的行
4. 读Sheet增加`bind`方法来预先绑定对象类型，使用`Row.get()`方法获得实例，使用`Row.geet()`方法获得共享实例对象
5. 修改分页时某些属性遗漏的BUG
6. 读取excel时如果要跳过某些列可以使用NotImport注解

Version 0.2.1 (2018-10-08)
-------------
1. 增加隔行变色(默认)，可使用cancelOddFill取消变色，也可使用setOddFill设置填充。
2. 修复单元格包含回车符导致读取错位的bug
3. 修复空单元格（不含任何元素的单元格，相当于&lt;c/&gt;）读取位置错误的BUG
4. Workbook添加Watch监听Excel生成过程
5. I18N

Version 0.2.0 (2018-09-30)
-------------
Add ExcelReader

一个流式操作链，游标只会向前，所以不能反复操作同一个流。
同一个Sheet页内部Row对象是内存共享的，所以不要直接将Stream<Row>转为集合类，
如果要转为集合类可以使用Row对象内部的to方法`row -> row.to(class)`转为指定类型对象。
to方法会将每行数据实例化。
Row对象内部还包含一个too方法，用法与to方法一样，唯一区别是too方法返回的对象是内存共享的内存中只有一个实例，
对于不需要转集合类，内存共享是一个好主意。
> 测试前请创建一个名为Student&Teacher.xlsx的文件，然后建两个Sheet页分别为Student和Teacher，然后添写测试内容（列表）

```
// 读取Student&Teacher.xlsx并且输出每个Sheet页的数据
ExcelReader.read(Paths.get("Student&Teacher.xlsx")).sheets().flatMap(Sheet::rows).forEach(System.out::println);

// 读取Student&Teacher.xlsx的Student页并且转为对象数组
Student[] students = ExcelReader.read(Paths.get("Student&Teacher.xlsx"))
     .sheet("Student")
     .dataRows() // 不包含所有空行（不含有任何数据和样式）和第一行数据
     .map(row -> row.to(Student.class))
     .toArray(Student[]::new);

// 读取Student&Teacher.xlsx的Teacher页并且找出所有数学教师并保存数据库
ExcelReader.read(Paths.get("Student&Teacher.xlsx"))
    .sheet("Teacher")
    .dataRows()
    .map(row -> row.too(Teacher.class)) // 这里插库动作是one by one的操作，所以使用too共享对象比较好。
    .filter(t -> "math".equals(t.getTeach()))
    .forEach(this::save);
```

开发过程中你应该使用try-with-resource或手动关闭ExcelReader。

Version 0.1.0
-------------
Initial release of excel export.
Support export data from database to xlsx file.<|MERGE_RESOLUTION|>--- conflicted
+++ resolved
@@ -1,11 +1,7 @@
 Version 0.3.4 ()
 -------------
-<<<<<<< HEAD
-1. 支持CSV格式输出
+1. 支持CSV <=> Excel 格式互转
 2. 支持通过列名(第一行非空列)获取数据
-=======
-1. 支持CSV <=> Excel 格式互转
->>>>>>> 0a210aa9
 
 Version 0.3.3 (2019-08-14)
 -------------
