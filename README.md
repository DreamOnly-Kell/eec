--- conflicted
+++ resolved
@@ -54,33 +54,6 @@
 </dependency>
 ```
 
-<<<<<<< HEAD
-eec内部仅依赖dom4j.1.6.1和log4j.2.11.1,以及net.sf.sevenzipjbinding.9.20-2.00beta 如果目标工程已包含此依赖，使用如下引用
-
-```
-<dependency>
-    <groupId>org.ttzero</groupId>
-    <artifactId>eec</artifactId>
-    <version>{eec.version}</version>
-    <exclusions>
-        <exclusion>
-            <groupId>dom4j</groupId>
-            <artifactId>dom4j</artifactId>
-        </exclusion>
-        <exclusion>
-            <groupId>org.apache.logging.log4j</groupId>
-            <artifactId>log4j-core</artifactId>
-        </exclusion>
-        <exclusion>
-            <groupId>org.apache.logging.log4j</groupId>
-            <artifactId>log4j-api</artifactId>
-        </exclusion>
-    </exclusions>
-</dependency>
-```
-
-=======
->>>>>>> 04d0b0e2
 ## xls格式支持
 
 xls格式的读写目前处于开发中，项目地址[eec-e3-support](https://github.com/wangguanquan/eec-e3-support)暂时未开源，尝鲜的朋友可以在本项目的[beta](./beta)目录下找到相关jar包，加入到项目classpath即可实现xls格式读取，xls格式的读取与xlsx对外暴露完全一样。
@@ -90,10 +63,6 @@
 ## CSV格式支持
 
 ExcelWriter支持csv格式，只需要在`writeTo`方法前添加`saveAsCSV()`即可。[测试代码参考](./src/test/java/org/ttzero/excel/entity/csv)
-Download
-- [eec-0.3.1-7z.jar](./beta/eec-0.3.1-7z.jar)
-- [eec-0.3.1-7z-sources.jar](./beta/eec-0.3.1-7z-sources.jar)
-- [eec-e3-support-0.3.1.jar](./beta/eec-e3-support-0.3.1.jar)
 
 #### CSV与Excel格式互转
 
