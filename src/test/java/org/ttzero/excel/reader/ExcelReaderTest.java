--- conflicted
+++ resolved
@@ -152,7 +152,6 @@
         }
     }
 
-<<<<<<< HEAD
     @Test public void testReaderByName() {
         try (ExcelReader reader = ExcelReader.read(testResourceRoot().resolve("1.xlsx"))) {
             reader.sheet(0).dataIterator().forEachRemaining(row -> {
@@ -177,11 +176,14 @@
                 .distinct()
                 .toArray(String[]::new);
             print(Arrays.toString(games));
-=======
+        } catch (IOException e) {
+            e.printStackTrace();
+        }
+    }
+
     @Test public void testToCSV() {
         try (ExcelReader reader = ExcelReader.read(testResourceRoot().resolve("1.xlsx"))) {
             reader.sheet(0).saveAsCSV(getOutputTestPath());
->>>>>>> 0a210aa9
         } catch (IOException e) {
             e.printStackTrace();
         }
