--- conflicted
+++ resolved
@@ -48,7 +48,19 @@
     boolean share() default false;
 
     /**
-<<<<<<< HEAD
+     * Specify a comment in header column
+     * <p>
+     * If this annotation appears with {@code @HeaderComment} at
+     * the same time, the independent {@code @HeaderComment} annotation
+     * takes precedence
+     * <p>
+     * NOTE: This attribute only affects the header line
+     *
+     * @return a header {@link HeaderComment}
+     */
+    HeaderComment comment() default @HeaderComment;
+
+    /**
      * Specify the output format.
      * <p>
      * It only supports the format specified by Office excel, please refer
@@ -63,17 +75,4 @@
      * @return the data format string
      */
     String format() default "";
-=======
-     * Specify a comment in header column
-     * <p>
-     * If this annotation appears with {@code @HeaderComment} at
-     * the same time, the independent {@code @HeaderComment} annotation
-     * takes precedence
-     * <p>
-     * NOTE: This attribute only affects the header line
-     *
-     * @return a header {@link HeaderComment}
-     */
-    HeaderComment comment() default @HeaderComment;
->>>>>>> df3c98ed
 }