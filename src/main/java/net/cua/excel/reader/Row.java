--- conflicted
+++ resolved
@@ -154,11 +154,7 @@
             if (cb[cursor] == ' ' && cb[cursor + 1] == 'r' && cb[cursor + 2] == '=') {
                 int a = cursor += 4;
                 for (; cb[cursor] != '"'; cursor++);
-<<<<<<< HEAD
-                cell = cells[p2 = toCellIndex(a, cursor) - 1];
-=======
                 cell = cells[unknownLength ? (p2 = toCellIndex(a, cursor)) - 1 : toCellIndex(a, cursor) - 1];
->>>>>>> f04f7abb
             }
             // cell type
             if (cb[cursor] == ' ' && cb[cursor + 1] == 't' && cb[cursor + 2] == '=') {
